--- conflicted
+++ resolved
@@ -64,15 +64,13 @@
   audioplayers: ^6.1.1
   app_links: ^6.3.3
   open_filex: ^4.7.0
-<<<<<<< HEAD
   emoji_picker_flutter: ^4.3.0
 
   flutter_map: ^8.1.1
   latlong2: ^0.9.1
   google_maps_flutter: ^2.11.0
   geolocator: ^13.0.3
-=======
->>>>>>> f3d2222b
+  open_filex: ^4.7.0
 
 dev_dependencies:
   flutter_test:
