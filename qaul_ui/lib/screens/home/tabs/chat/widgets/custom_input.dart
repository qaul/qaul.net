--- conflicted
+++ resolved
@@ -86,14 +86,9 @@
 
   void _handleSendPressed({types.PartialText? locationMessage}) {
     final trimmedText = _textController.text.trim();
-<<<<<<< HEAD
     if (trimmedText != '' || locationMessage != null) {
       final partialText =
           locationMessage ?? types.PartialText(text: trimmedText);
-=======
-    if (trimmedText != '' || !widget.isTextRequired) {
-      final partialText = types.PartialText(text: trimmedText);
->>>>>>> 272ae174
       widget.onSendPressed(partialText);
       _textController.clear();
     }
